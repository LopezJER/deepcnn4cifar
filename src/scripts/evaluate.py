import torch
from sklearn.metrics import (
    precision_recall_fscore_support,
    confusion_matrix,
    roc_curve,
    auc,
)
from sklearn.preprocessing import label_binarize
import numpy as np
import os
import seaborn as sns
import matplotlib.pyplot as plt
from src.core.model import VGG_Network
from src.core.config import class_names
from src.utils.load_model import load_model
from src.utils.load_data import get_dataloader


# Evaluate the model
def evaluate_model(model, dataloader, device, num_classes):
<<<<<<< HEAD

    model.eval()
    criterion = torch.nn.CrossEntropyLoss()
    total_loss = 0.0
    all_labels, all_preds, all_probs = [], [], []

    with torch.no_grad():
        for inputs, labels in dataloader:
            inputs, labels = inputs.to(device), labels.to(device)
            outputs = model(inputs)
            loss = criterion(outputs, labels)
            total_loss += loss.item()

            probs = torch.exp(outputs)
            _, predicted = torch.max(outputs, 1)

            all_labels.extend(labels.cpu().numpy())
            all_preds.extend(predicted.cpu().numpy())
            all_probs.extend(probs.cpu().numpy())

    all_labels = np.array(all_labels)
    all_preds = np.array(all_preds)
    precision, recall, f1, _ = precision_recall_fscore_support(
        all_labels, all_preds, average="weighted"
    )
    cm = confusion_matrix(all_labels, all_preds)
    accuracy = 100 * (all_labels == all_preds).sum() / len(all_labels)
    avg_loss = total_loss / len(dataloader)
    all_labels_oh = label_binarize(all_labels, classes=np.arange(num_classes))

    return (
        accuracy,
        avg_loss,
        precision,
        recall,
        f1,
        cm,
        all_labels_oh,
        np.array(all_probs),
    )
=======
    try:
        assert model is not None, "Model is None."
        assert dataloader is not None, "Dataloader is None."
        assert num_classes > 1, "Number of classes must be greater than 1."

        model.eval()
        criterion = torch.nn.CrossEntropyLoss()
        total_loss = 0.0
        all_labels, all_preds, all_probs = [], [], []

        with torch.no_grad():
            for inputs, labels in dataloader:
                inputs, labels = inputs.to(device), labels.to(device)
                outputs = model(inputs)

                loss = criterion(outputs, labels)
                total_loss += loss.item()

                probs = torch.exp(outputs)  # Convert to probabilities
                _, predicted = torch.max(outputs, 1)

                all_labels.extend(labels.cpu().numpy())
                all_preds.extend(predicted.cpu().numpy())
                all_probs.extend(probs.cpu().numpy())

        assert len(all_labels) > 0, "No labels collected from the dataset."

        all_labels = np.array(all_labels)
        all_preds = np.array(all_preds)
        precision, recall, f1, _ = precision_recall_fscore_support(
            all_labels, all_preds, average="weighted"
        )
        cm = confusion_matrix(all_labels, all_preds)
        accuracy = 100 * (all_labels == all_preds).sum() / len(all_labels)
        avg_loss = total_loss / len(dataloader)
        ne = label_binarize(all_labels, classes=np.arange(num_classes))

        return (
            accuracy,
            avg_loss,
            precision,
            recall,
            f1,
            cm,
            ne,
            np.array(all_probs),
        )
    except AssertionError as e:
        print(f"Assertion error during evaluation: {e}")
    except Exception as e:
        print(f"Unexpected error during model evaluation: {e}")
        raise
>>>>>>> c286866e


# Plot confusion matrix
def plot_confusion_matrix(cm, class_names):
    try:
        assert cm.shape[0] == cm.shape[1], "Confusion matrix must be square."
        assert (
            len(class_names) == cm.shape[0]
        ), "Class names must match confusion matrix dimensions."

        plt.figure(figsize=(10, 8))
        sns.heatmap(
            cm,
            annot=True,
            fmt="d",
            cmap="Blues",
            xticklabels=class_names,
            yticklabels=class_names,
        )
        plt.xlabel("Predicted")
        plt.ylabel("True")
        plt.title("Confusion Matrix")
        plt.show()
    except AssertionError as e:
        print(f"Assertion error in confusion matrix plot: {e}")
    except Exception as e:
        print(f"Unexpected error in confusion matrix plot: {e}")
        raise


# Plot ROC curves
def plot_roc_curves(all_labels_oh, all_probs, class_names):
    try:
        assert (
            all_labels_oh.shape == all_probs.shape
        ), "Shape mismatch between labels and probabilities."

        fpr, tpr, roc_auc = {}, {}, {}
        for i, class_name in enumerate(class_names):
            fpr[i], tpr[i], _ = roc_curve(all_labels_oh[:, i], all_probs[:, i])
            roc_auc[i] = auc(fpr[i], tpr[i])

        plt.figure(figsize=(10, 8))
        for i, class_name in enumerate(class_names):
            plt.plot(fpr[i], tpr[i], label=f"{class_name} (AUC = {roc_auc[i]:.2f})")

        plt.plot([0, 1], [0, 1], "k--", label="Random Guess (AUC = 0.50)")
        plt.xlabel("False Positive Rate")
        plt.ylabel("True Positive Rate")
        plt.title("ROC Curves")
        plt.legend(loc="lower right")
        plt.grid(alpha=0.3)
        plt.show()
    except AssertionError as e:
        print(f"Assertion error in ROC curve plot: {e}")
    except Exception as e:
        print(f"Unexpected error in ROC curve plot: {e}")
        raise


if __name__ == "__main__":
    try:
        # Load configuration and model
        device = torch.device("cuda" if torch.cuda.is_available() else "cpu")
        print(f"Using device: {device}")

        model = VGG_Network(
            input_size=(3, 224, 224), num_classes=10, config="vgg16"
        ).to(device)

        model_path = "outputs/vgg16.pth"
        assert os.path.exists(model_path), f"Model file not found: {model_path}"

        model = load_model(model, model_path)

        # Load test data
        test_loader = get_dataloader("data/test", batch_size=64, train=False)
        assert test_loader is not None, "Test DataLoader is None."

        # Evaluate model
        evaluation_results = evaluate_model(model, test_loader, device, num_classes=10)
        if evaluation_results:
            accuracy, loss, precision, recall, f1, cm, labels_oh, probs = (
                evaluation_results
            )

            print(f"Accuracy: {accuracy:.2f}%")
            print(f"Loss: {loss:.4f}")
            print(f"Precision: {precision:.4f}")
            print(f"Recall: {recall:.4f}")
            print(f"F1 Score: {f1:.4f}")

            plot_confusion_matrix(cm, class_names)
            plot_roc_curves(labels_oh, probs, class_names)

    except AssertionError as e:
        print(f"Assertion error in main execution: {e}")
    except Exception as e:
        print(f"Unexpected error in main execution: {e}")
        raise<|MERGE_RESOLUTION|>--- conflicted
+++ resolved
@@ -18,48 +18,6 @@
 
 # Evaluate the model
 def evaluate_model(model, dataloader, device, num_classes):
-<<<<<<< HEAD
-
-    model.eval()
-    criterion = torch.nn.CrossEntropyLoss()
-    total_loss = 0.0
-    all_labels, all_preds, all_probs = [], [], []
-
-    with torch.no_grad():
-        for inputs, labels in dataloader:
-            inputs, labels = inputs.to(device), labels.to(device)
-            outputs = model(inputs)
-            loss = criterion(outputs, labels)
-            total_loss += loss.item()
-
-            probs = torch.exp(outputs)
-            _, predicted = torch.max(outputs, 1)
-
-            all_labels.extend(labels.cpu().numpy())
-            all_preds.extend(predicted.cpu().numpy())
-            all_probs.extend(probs.cpu().numpy())
-
-    all_labels = np.array(all_labels)
-    all_preds = np.array(all_preds)
-    precision, recall, f1, _ = precision_recall_fscore_support(
-        all_labels, all_preds, average="weighted"
-    )
-    cm = confusion_matrix(all_labels, all_preds)
-    accuracy = 100 * (all_labels == all_preds).sum() / len(all_labels)
-    avg_loss = total_loss / len(dataloader)
-    all_labels_oh = label_binarize(all_labels, classes=np.arange(num_classes))
-
-    return (
-        accuracy,
-        avg_loss,
-        precision,
-        recall,
-        f1,
-        cm,
-        all_labels_oh,
-        np.array(all_probs),
-    )
-=======
     try:
         assert model is not None, "Model is None."
         assert dataloader is not None, "Dataloader is None."
@@ -112,7 +70,6 @@
     except Exception as e:
         print(f"Unexpected error during model evaluation: {e}")
         raise
->>>>>>> c286866e
 
 
 # Plot confusion matrix
